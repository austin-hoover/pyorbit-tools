import os
import sys
import time

import numpy as np

from orbit.core import orbit_mpi
from orbit.core.bunch import Bunch
from orbit.core.bunch import BunchTwissAnalysis
from orbit.core.orbit_utils import BunchExtremaCalculator
from orbit.lattice import AccLattice
from orbit.lattice import AccNode

from ..diag import Diagnostic
from ..cov import projected_emittances
from ..cov import intrinsic_emittances


class RingDiagnostic(Diagnostic):
    def __init__(self, freq: int = 1, **kwargs) -> None:
        super().__init__(**kwargs)
        self.freq = freq
        self.turn = 0

    def skip(self) -> bool:
        return self.turn % self.freq != 0

    def update(self) -> None:
        self.turn += 1

    def reset(self) -> None:
        self.turn = 0


class BunchWriter(RingDiagnostic):
    def __init__(self, **kwargs) -> None:
        super().__init__(**kwargs)

    def get_filename(self) -> None:
        filename = f"bunch_{self.turn:05.0f}.dat"
        filename = os.path.join(self.output_dir, filename)
        return filename

    def track(self, params_dict: dict) -> None:
        filename = self.get_filename()
        if self.verbose:
            if self.mpi_rank == 0:
                print(f"Writing {filename}")
                sys.stdout.flush()

        bunch = params_dict["bunch"]
        bunch.dumpBunch(filename)


class BunchMonitor(RingDiagnostic):
    def __init__(self, **kwargs) -> None:
        super().__init__(**kwargs)
        self.start_time = None

        if self.mpi_rank == 0:
            keys = ["size", "gamma", "beta", "energy"]
            for dim in ["x", "y", "z"]:
                keys.append("{}_rms".format(dim))
            for dim in ["x", "y", "z"]:
                keys.append("{}_min".format(dim))
                keys.append("{}_max".format(dim))
            for dim in ["x", "y", "z", "1", "2"]:
                keys.append("eps_{}".format(dim))
            for i in range(6):
                keys.append("mean_{}".format(i))
            for i in range(6):
                for j in range(i + 1):
                    keys.append("cov_{}-{}".format(j, i))
            keys.append("runtime")

            self.history = dict()
            for key in keys:
                self.history[key] = None

            self.file = None
            if self.output_dir is not None:
                self.file = open(os.path.join(self.output_dir, "history.dat"), "w")
                line = ",".join(list(self.history))
                line = line[:-1] + "\n"
                self.file.write(line)

    def track(self, params_dict: dict) -> None:
        if self.start_time is None:
            self.start_time = time.time()

        bunch = params_dict["bunch"]
        beta = bunch.getSyncParticle().beta()
        gamma = bunch.getSyncParticle().gamma()
        size = bunch.getSizeGlobal()

        if self.mpi_rank == 0:
            self.history["size"] = size
            self.history["gamma"] = gamma
            self.history["beta"] = beta
            self.history["energy"] = bunch.getSyncParticle().kinEnergy()

        # Measure centroid
        twiss_analysis = BunchTwissAnalysis()
        order = 2
        dispersion_flag = 0
        emit_norm_flag = 0
        twiss_analysis.computeBunchMoments(bunch, order, dispersion_flag, emit_norm_flag)
        for i in range(6):
            key = "mean_{}".format(i)
            value = twiss_analysis.getAverage(i)
            if self.mpi_rank == 0:
                self.history[key] = value

        # Measure covariance matrix
        S = np.zeros((6, 6))
        for i in range(6):
            for j in range(i + 1):
                key = "cov_{}-{}".format(j, i)
                value = twiss_analysis.getCorrelation(j, i)
                if self.mpi_rank == 0:
                    self.history[key] = value
                S[j, i] = S[i, j] = value

        # Measure rms emittances
        (eps_x, eps_y) = projected_emittances(S[:4, :4])
        (eps_1, eps_2) = intrinsic_emittances(S[:4, :4])
        if self.mpi_rank == 0:
            self.history["eps_x"] = eps_x
            self.history["eps_y"] = eps_y
            self.history["eps_1"] = eps_1
            self.history["eps_2"] = eps_2

        # Compute rms sizes
        if self.mpi_rank == 0:
            x_rms = np.sqrt(self.history["cov_0-0"])
            y_rms = np.sqrt(self.history["cov_2-2"])
            z_rms = np.sqrt(self.history["cov_4-4"])
            self.history["x_rms"] = x_rms
            self.history["y_rms"] = y_rms
            self.history["z_rms"] = z_rms

        # Measure maximum phase space amplitudes
        extrema_calculator = BunchExtremaCalculator()
<<<<<<< HEAD
        (x_min, x_max, y_min, y_max, z_min, z_max) = extrema_calculator.extremaXYZ(
            bunch
        )
=======
        (x_min, x_max, y_min, y_max, z_min, z_max) = extrema_calculator.extremaXYZ(bunch)
>>>>>>> 7ff0ddcf
        if self.mpi_rank == 0:
            self.history["x_min"] = x_min
            self.history["x_max"] = x_max
            self.history["y_min"] = y_min
            self.history["y_max"] = y_max
            self.history["z_min"] = z_min
            self.history["z_max"] = z_max

        if self.mpi_rank == 0:
            runtime = time.time() - self.start_time
            self.history["runtime"] = runtime

        # Print update message
        if (self.mpi_rank == 0) and self.verbose:
            message = f"turn={self.turn:05.0f} t={runtime:0.3f} size={size:05.0f}"
            message = "{} xrms={:0.2f}".format(message, x_rms * 1000.0)
            message = "{} yrms={:0.2f}".format(message, y_rms * 1000.0)
            message = "{} zrms={:0.2f}".format(message, z_rms * 1000.0)
            print(message)
            sys.stdout.flush()

        # Add line to history file
        if (self.mpi_rank == 0) and (self.file is not None):
            data = [self.history[key] for key in self.history]
            line = ""
            for i in range(len(data)):
                line += "{},".format(data[i])
            line = line[:-1] + "\n"
            self.file.write(line)<|MERGE_RESOLUTION|>--- conflicted
+++ resolved
@@ -141,13 +141,7 @@
 
         # Measure maximum phase space amplitudes
         extrema_calculator = BunchExtremaCalculator()
-<<<<<<< HEAD
-        (x_min, x_max, y_min, y_max, z_min, z_max) = extrema_calculator.extremaXYZ(
-            bunch
-        )
-=======
         (x_min, x_max, y_min, y_max, z_min, z_max) = extrema_calculator.extremaXYZ(bunch)
->>>>>>> 7ff0ddcf
         if self.mpi_rank == 0:
             self.history["x_min"] = x_min
             self.history["x_max"] = x_max
